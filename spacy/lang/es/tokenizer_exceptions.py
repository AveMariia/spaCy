--- conflicted
+++ resolved
@@ -1,13 +1,9 @@
 from ...symbols import ORTH, LEMMA, NORM, PRON_LEMMA
 
 
-<<<<<<< HEAD
-_exc = {}
-=======
 _exc = {
     "pal": [{ORTH: "pa", LEMMA: "para"}, {ORTH: "l", LEMMA: "el", NORM: "el"}],
 }
->>>>>>> dbe9c29f
 
 
 for exc_data in [
@@ -25,7 +21,6 @@
     {ORTH: "Uds.", LEMMA: PRON_LEMMA, NORM: "ustedes"},
     {ORTH: "Vds.", LEMMA: PRON_LEMMA, NORM: "ustedes"},
     {ORTH: "vol.", NORM: "volúmen"},
-
 ]:
     _exc[exc_data[ORTH]] = [exc_data]
 
@@ -68,11 +63,9 @@
     "Prof.",
     "Profa.",
     "q.e.p.d.",
-    "Q.E.P.D."
-    "S.A.",
+    "Q.E.P.D." "S.A.",
     "S.L.",
-    "S.R.L."
-    "s.s.s.",
+    "S.R.L." "s.s.s.",
     "Sr.",
     "Sra.",
     "Srta.",
