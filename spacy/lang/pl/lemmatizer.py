--- conflicted
+++ resolved
@@ -6,40 +6,10 @@
 
 
 class PolishLemmatizer(Lemmatizer):
-<<<<<<< HEAD
-    # This lemmatizer implements lookup lemmatization based on
-    # the Morfeusz dictionary (morfeusz.sgjp.pl/en) by Institute of Computer Science PAS
-    # It utilizes some prefix based improvements for
-    # verb and adjectives lemmatization, as well as case-sensitive
-    # lemmatization for nouns
-    def __init__(self, lookups, *args, **kwargs):
-        # this lemmatizer is lookup based, so it does not require an index, exceptionlist, or rules
-        super(PolishLemmatizer, self).__init__(lookups)
-        self.lemma_lookups = {}
-        for tag in [
-            "ADJ",
-            "ADP",
-            "ADV",
-            "AUX",
-            "NOUN",
-            "NUM",
-            "PART",
-            "PRON",
-            "VERB",
-            "X",
-        ]:
-            self.lemma_lookups[tag] = self.lookups.get_table(
-                "lemma_lookup_" + tag.lower(), {}
-            )
-        self.lemma_lookups["DET"] = self.lemma_lookups["X"]
-        self.lemma_lookups["PROPN"] = self.lemma_lookups["NOUN"]
-
-=======
     # This lemmatizer implements lookup lemmatization based on the Morfeusz
     # dictionary (morfeusz.sgjp.pl/en) by Institute of Computer Science PAS.
     # It utilizes some prefix based improvements for verb and adjectives
     # lemmatization, as well as case-sensitive lemmatization for nouns.
->>>>>>> aad0610a
     def __call__(self, string, univ_pos, morphology=None):
         if isinstance(univ_pos, int):
             univ_pos = NAMES.get(univ_pos, "X")
