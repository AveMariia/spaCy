--- conflicted
+++ resolved
@@ -264,12 +264,8 @@
         return layerize(noop())
     embed_tables = [Embed(nr_dim, nr_class, column=i, name='embed%d')
                     for i in range(hist_size)]
-<<<<<<< HEAD
-    embed = concatenate(*embed_tables)
-=======
     embed = chain(concatenate(*embed_tables),
                   LN(Maxout(hist_size*nr_dim, hist_size*nr_dim)))
->>>>>>> dce8afb9
     ops = embed.ops
     def add_history_fwd(vectors_hists, drop=0.):
         vectors, hist_ids = vectors_hists
