--- conflicted
+++ resolved
@@ -89,11 +89,7 @@
             "lemmatization rules or data. This means that the trained model "
             "may not be able to lemmatize correctly. If this is intentional "
             "or the language you're using doesn't have lemmatization data, "
-<<<<<<< HEAD
-            "please ignore this warning. If this is surprising, make sure you "
-=======
             "you can ignore this warning. If this is surprising, make sure you "
->>>>>>> dbe9c29f
             "have the spacy-lookups-data package installed.")
     W023 = ("Multiprocessing of Language.pipe is not supported in Python 2. "
             "'n_process' will be set to 1.")
