--- conflicted
+++ resolved
@@ -1,13 +1,10 @@
 import pytest
 from spacy import util
 from spacy.lang.en import English
-<<<<<<< HEAD
 
 from spacy.language import Language
 from spacy.lookups import Lookups
-=======
 from spacy.pipeline.defaults import default_ner
->>>>>>> dbe9c29f
 from spacy.pipeline import EntityRecognizer, EntityRuler
 from spacy.vocab import Vocab
 from spacy.syntax.ner import BiluoPushDown
