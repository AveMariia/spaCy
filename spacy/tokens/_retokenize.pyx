--- conflicted
+++ resolved
@@ -296,7 +296,6 @@
     return doc[spans[0].start]
 
 
-<<<<<<< HEAD
 def _resize_tensor(tensor, ranges):
     delete = []
     for start, end in ranges:
@@ -304,7 +303,8 @@
             delete.append(i)
     xp = get_array_module(tensor)
     return xp.delete(tensor, delete, axis=0)
-=======
+
+
 def _split(Doc doc, int token_index, orths, heads, deps, attrs):
     """Retokenize the document, such that the token at
     `doc[token_index]` is split into tokens with the orth 'orths'
@@ -320,15 +320,15 @@
     cdef TokenC orig_token = doc.c[token_index]
 
     if(len(heads) != nb_subtokens):
-        raise ValueError(Errors.E101)
+        raise ValueError(Errors.E115)
     token_head_index = -1
     for index, head in enumerate(heads):
         if head == 0:
             if token_head_index != -1:
-                raise ValueError(Errors.E098)
+                raise ValueError(Errors.E114)
             token_head_index = index
     if token_head_index == -1:
-        raise ValueError(Errors.E099)
+        raise ValueError(Errors.E113)
 
     # First, make the dependencies absolutes, and adjust all possible dependencies before
     # creating the tokens
@@ -409,5 +409,4 @@
         doc[token_index + i].dep = dep
 
     # set children from head
-    set_children_from_heads(doc.c, doc.length)
->>>>>>> 39815513
+    set_children_from_heads(doc.c, doc.length)