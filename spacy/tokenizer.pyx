--- conflicted
+++ resolved
@@ -18,12 +18,7 @@
 
 from .attrs import intify_attrs
 from .symbols import ORTH
-<<<<<<< HEAD
-
 from .errors import Errors, Warnings
-=======
-from .errors import Errors, Warnings, deprecation_warning
->>>>>>> 648f61d0
 from . import util
 from .attrs import intify_attrs
 from .symbols import ORTH
